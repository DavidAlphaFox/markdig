// Copyright (c) Alexandre Mutel. All rights reserved.
// This file is licensed under the BSD-Clause 2 license. 
// See the license.txt file in the project root for more information.

#nullable enable

using Markdig.Helpers;
using System;

namespace Markdig.Syntax
{
    /// <summary>
    /// Base implementation for a the Markdown syntax tree.
    /// </summary>
    public abstract class MarkdownObject : IMarkdownObject
    {
        protected MarkdownObject()
        {
            Span = SourceSpan.Empty;
        }

        /// <summary>
        /// The attached datas. Use internally a simple array instead of a Dictionary{Object,Object}
        /// as we expect less than 5~10 entries, usually typically 1 (HtmlAttributes)
        /// so it will gives faster access than a Dictionary, and lower memory occupation
        /// </summary>
<<<<<<< HEAD
        private DataEntry[]? attachedDatas;
        private int count;
=======
        private DataEntries _attachedDatas;
>>>>>>> 4a57035a

        /// <summary>
        /// Gets or sets the text column this instance was declared (zero-based).
        /// </summary>
        public int Column { get; set; }

        /// <summary>
        /// Gets or sets the text line this instance was declared (zero-based).
        /// </summary>
        public int Line { get; set; }

        /// <summary>
        /// The source span
        /// </summary>
        public SourceSpan Span;

        /// <summary>
        /// Gets a string of the location in the text.
        /// </summary>
        /// <returns></returns>
        public string ToPositionText()
        {
            return $"${Line}, {Column}, {Span.Start}-{Span.End}";
        }

        /// <summary>
        /// Stores a key/value pair for this instance.
        /// </summary>
        /// <param name="key">The key.</param>
        /// <param name="value">The value.</param>
        /// <exception cref="ArgumentNullException">if key is null</exception>
<<<<<<< HEAD
        public void SetData(object key, object value)
        {
            if (key is null) ThrowHelper.ArgumentNullException_key();
            if (attachedDatas is null)
            {
                attachedDatas = new DataEntry[1];
            }
            else
            {
                for (int i = 0; i < count; i++)
                {
                    if (attachedDatas[i].Key == key)
                    {
                        attachedDatas[i].Value = value;
                        return;
                    }
                }
                if (count == attachedDatas.Length)
                {
                    var temp = new DataEntry[attachedDatas.Length + 1];
                    Array.Copy(attachedDatas, 0, temp, 0, count);
                    attachedDatas = temp;
                }
            }
            attachedDatas[count] = new DataEntry(key, value);
            count++;
        }
=======
        public void SetData(object key, object value) => (_attachedDatas ??= new DataEntries()).SetData(key, value);
>>>>>>> 4a57035a

        /// <summary>
        /// Determines whether this instance contains the specified key data.
        /// </summary>
        /// <param name="key">The key.</param>
        /// <returns><c>true</c> if a data with the key is stored</returns>
        /// <exception cref="ArgumentNullException">if key is null</exception>
<<<<<<< HEAD
        public bool ContainsData(object key)
        {
            if (key is null) ThrowHelper.ArgumentNullException_key();
            if (attachedDatas == null)
            {
                return false;
            }

            for (int i = 0; i < count; i++)
            {
                if (attachedDatas[i].Key == key)
                {
                    return true;
                }
            }
            return false;
        }
=======
        public bool ContainsData(object key) => _attachedDatas?.ContainsData(key) ?? false;
>>>>>>> 4a57035a

        /// <summary>
        /// Gets the associated data for the specified key.
        /// </summary>
        /// <param name="key">The key.</param>
        /// <returns>The associated data or null if none</returns>
        /// <exception cref="ArgumentNullException">if key is null</exception>
<<<<<<< HEAD
        public object? GetData(object key)
        {
            if (key == null) ThrowHelper.ArgumentNullException_key();
            if (attachedDatas == null)
            {
                return null;
            }
            for (int i = 0; i < count; i++)
            {
                if (attachedDatas[i].Key == key)
                {
                    return attachedDatas[i].Value;
                }
            }
            return null;
        }
=======
        public object GetData(object key) => _attachedDatas?.GetData(key);
>>>>>>> 4a57035a

        /// <summary>
        /// Removes the associated data for the specified key.
        /// </summary>
        /// <param name="key">The key.</param>
        /// <returns><c>true</c> if the data was removed; <c>false</c> otherwise</returns>
        /// <exception cref="ArgumentNullException"></exception>
        public bool RemoveData(object key) => _attachedDatas?.RemoveData(key) ?? false;

        private class DataEntries
        {
<<<<<<< HEAD
            if (key is null) ThrowHelper.ArgumentNullException_key();
            if (attachedDatas == null)
=======
            private struct DataEntry
            {
                public readonly object Key;
                public object Value;

                public DataEntry(object key, object value)
                {
                    Key = key;
                    Value = value;
                }
            }

            private DataEntry[] _entries;
            private int _count;

            public DataEntries()
>>>>>>> 4a57035a
            {
                _entries = new DataEntry[2];
            }

            public void SetData(object key, object value)
            {
                if (key == null) ThrowHelper.ArgumentNullException_key();

                DataEntry[] entries = _entries;
                int count = _count;

                for (int i = 0; i < entries.Length && i < count; i++)
                {
                    ref DataEntry entry = ref entries[i];
                    if (entry.Key == key)
                    {
                        entry.Value = value;
                        return;
                    }
                }

                if (count == entries.Length)
                {
                    Array.Resize(ref _entries, count + 2);
                }

                _entries[count] = new DataEntry(key, value);
                _count++;
            }

            public object GetData(object key)
            {
                if (key == null) ThrowHelper.ArgumentNullException_key();

                DataEntry[] entries = _entries;
                int count = _count;

                for (int i = 0; i < entries.Length && i < count; i++)
                {
                    ref DataEntry entry = ref entries[i];
                    if (entry.Key == key)
                    {
                        return entry.Value;
                    }
                }

                return null;
            }

            public bool ContainsData(object key)
            {
                if (key == null) ThrowHelper.ArgumentNullException_key();

                DataEntry[] entries = _entries;
                int count = _count;

                for (int i = 0; i < entries.Length && i < count; i++)
                {
                    if (entries[i].Key == key)
                    {
                        return true;
                    }
                }

                return false;
            }

            public bool RemoveData(object key)
            {
                if (key == null) ThrowHelper.ArgumentNullException_key();

                DataEntry[] entries = _entries;
                int count = _count;

                for (int i = 0; i < entries.Length && i < count; i++)
                {
                    if (entries[i].Key == key)
                    {
                        if (i < count - 1)
                        {
                            Array.Copy(entries, i + 1, entries, i, count - i - 1);
                        }
                        count--;
                        entries[count] = default;
                        _count = count;
                        return true;
                    }
                }

                return false;
            }
        }
    }
}<|MERGE_RESOLUTION|>--- conflicted
+++ resolved
@@ -1,8 +1,6 @@
 // Copyright (c) Alexandre Mutel. All rights reserved.
 // This file is licensed under the BSD-Clause 2 license. 
 // See the license.txt file in the project root for more information.
-
-#nullable enable
 
 using Markdig.Helpers;
 using System;
@@ -24,12 +22,7 @@
         /// as we expect less than 5~10 entries, usually typically 1 (HtmlAttributes)
         /// so it will gives faster access than a Dictionary, and lower memory occupation
         /// </summary>
-<<<<<<< HEAD
-        private DataEntry[]? attachedDatas;
-        private int count;
-=======
         private DataEntries _attachedDatas;
->>>>>>> 4a57035a
 
         /// <summary>
         /// Gets or sets the text column this instance was declared (zero-based).
@@ -61,37 +54,7 @@
         /// <param name="key">The key.</param>
         /// <param name="value">The value.</param>
         /// <exception cref="ArgumentNullException">if key is null</exception>
-<<<<<<< HEAD
-        public void SetData(object key, object value)
-        {
-            if (key is null) ThrowHelper.ArgumentNullException_key();
-            if (attachedDatas is null)
-            {
-                attachedDatas = new DataEntry[1];
-            }
-            else
-            {
-                for (int i = 0; i < count; i++)
-                {
-                    if (attachedDatas[i].Key == key)
-                    {
-                        attachedDatas[i].Value = value;
-                        return;
-                    }
-                }
-                if (count == attachedDatas.Length)
-                {
-                    var temp = new DataEntry[attachedDatas.Length + 1];
-                    Array.Copy(attachedDatas, 0, temp, 0, count);
-                    attachedDatas = temp;
-                }
-            }
-            attachedDatas[count] = new DataEntry(key, value);
-            count++;
-        }
-=======
         public void SetData(object key, object value) => (_attachedDatas ??= new DataEntries()).SetData(key, value);
->>>>>>> 4a57035a
 
         /// <summary>
         /// Determines whether this instance contains the specified key data.
@@ -99,27 +62,7 @@
         /// <param name="key">The key.</param>
         /// <returns><c>true</c> if a data with the key is stored</returns>
         /// <exception cref="ArgumentNullException">if key is null</exception>
-<<<<<<< HEAD
-        public bool ContainsData(object key)
-        {
-            if (key is null) ThrowHelper.ArgumentNullException_key();
-            if (attachedDatas == null)
-            {
-                return false;
-            }
-
-            for (int i = 0; i < count; i++)
-            {
-                if (attachedDatas[i].Key == key)
-                {
-                    return true;
-                }
-            }
-            return false;
-        }
-=======
         public bool ContainsData(object key) => _attachedDatas?.ContainsData(key) ?? false;
->>>>>>> 4a57035a
 
         /// <summary>
         /// Gets the associated data for the specified key.
@@ -127,26 +70,7 @@
         /// <param name="key">The key.</param>
         /// <returns>The associated data or null if none</returns>
         /// <exception cref="ArgumentNullException">if key is null</exception>
-<<<<<<< HEAD
-        public object? GetData(object key)
-        {
-            if (key == null) ThrowHelper.ArgumentNullException_key();
-            if (attachedDatas == null)
-            {
-                return null;
-            }
-            for (int i = 0; i < count; i++)
-            {
-                if (attachedDatas[i].Key == key)
-                {
-                    return attachedDatas[i].Value;
-                }
-            }
-            return null;
-        }
-=======
         public object GetData(object key) => _attachedDatas?.GetData(key);
->>>>>>> 4a57035a
 
         /// <summary>
         /// Removes the associated data for the specified key.
@@ -158,10 +82,6 @@
 
         private class DataEntries
         {
-<<<<<<< HEAD
-            if (key is null) ThrowHelper.ArgumentNullException_key();
-            if (attachedDatas == null)
-=======
             private struct DataEntry
             {
                 public readonly object Key;
@@ -178,7 +98,6 @@
             private int _count;
 
             public DataEntries()
->>>>>>> 4a57035a
             {
                 _entries = new DataEntry[2];
             }
